body {
    font-family: sans-serif;
    margin: 0;
    padding: 0;
    background-color: #f4f4f4;
    display: flex;
    justify-content: center;
    align-items: center;
    min-height: 100vh;
}

.container {
    background-color: #fff;
    padding: 20px;
    border-radius: 8px;
    box-shadow: 0 2px 10px rgba(0, 0, 0, 0.1);
    width: 80%;
    max-width: 700px;
    display: flex;
    flex-direction: column;
}

h1 {
    text-align: center;
    color: #333;
    margin-bottom: 15px;
}

.case-setup {
    display: flex;
    align-items: center;
    gap: 10px;
    margin-bottom: 15px;
    padding-bottom: 15px;
    border-bottom: 1px solid #eee;
}

.case-setup label {
    font-weight: bold;
}

.case-setup select,
.case-setup button {
    padding: 8px 12px;
    border: 1px solid #ccc;
    border-radius: 4px;
}

.case-setup button {
    background-color: #007bff;
    color: white;
    cursor: pointer;
    transition: background-color 0.2s;
}

.case-setup button:hover {
    background-color: #0056b3;
}


#chatbox {
    height: 450px;
    overflow-y: auto;
    border: 1px solid #ccc;
    padding: 15px;
    margin-bottom: 15px;
    background-color: #f9f9f9;
    border-radius: 4px;
    display: flex;
    flex-direction: column;
    gap: 10px;
}

.message {
    padding: 10px 15px;
    border-radius: 15px;
    max-width: 80%;
    word-wrap: break-word;
    /* Ensure long words break */
    line-height: 1.4;
    position: relative;
    /* For feedback buttons */
}

.user-message {
    background-color: #d1e7fd;
    /* Light blue */
    color: #0a58ca;
    align-self: flex-end;
    border-bottom-right-radius: 5px;
}

.assistant-message {
    background-color: #e2e3e5;
    /* Light grey */
    color: #41464b;
    align-self: flex-start;
    border-bottom-left-radius: 5px;
    padding-bottom: 5px;
    /* Add some padding at the bottom */
}

.feedback-container {
    margin-top: 8px;
    padding-top: 5px;
    border-top: 1px solid #d5d8db;
    opacity: 0.8;
    transition: opacity 0.2s ease-in-out;
}

.assistant-message:hover .feedback-container {
    opacity: 1;
}

.feedback-prompt {
    font-size: 0.85em;
    color: #555;
    margin-right: 8px;
    display: block;
    margin-bottom: 4px;
}

.feedback-buttons {
    display: flex;
    gap: 5px;
    align-items: center;
    margin-bottom: 8px;
}

.feedback-buttons .rating-btn {
    background-color: #f0f0f0;
    border: 1px solid #ccc;
    border-radius: 4px;
    cursor: pointer;
    font-size: 0.9em;
    padding: 3px 8px;
    min-width: 25px;
    text-align: center;
    transition: background-color 0.2s, border-color 0.2s, transform 0.1s;
    color: #333;
}

.feedback-buttons .rating-btn:hover {
    background-color: #e0e0e0;
    border-color: #bbb;
    transform: translateY(-1px);
}

.feedback-buttons .rating-btn.rated {
    background-color: #007bff;
    color: white;
    border-color: #0056b3;
    font-weight: bold;
}

.feedback-buttons .rating-btn.rated:hover {
    background-color: #0069d9;
    transform: none;
}

.feedback-buttons .rating-btn:disabled {
    background-color: #e9ecef;
    border-color: #ced4da;
    color: #6c757d;
    cursor: not-allowed;
    opacity: 0.7;
}

.feedback-buttons .rating-btn:disabled:hover {
    transform: none;
    background-color: #e9ecef;
}

.feedback-input {
    margin-top: 8px;
    display: flex;
    flex-direction: column;
    gap: 8px;
}

.feedback-input textarea {
    width: 100%;
    padding: 8px;
    border: 1px solid #ccc;
    border-radius: 4px;
    resize: vertical;
    font-family: inherit;
    font-size: 0.9em;
}

.feedback-submit-btn {
    padding: 6px 12px;
    background-color: #007bff;
    color: white;
    border: none;
    border-radius: 4px;
    cursor: pointer;
    font-size: 0.9em;
    transition: background-color 0.2s;
}

.feedback-submit-btn:hover {
    background-color: #0056b3;
}

.feedback-submit-btn:disabled {
    background-color: #ccc;
    cursor: not-allowed;
}

.feedback-container em {
    font-style: italic;
    color: #666;
}

#input-area {
    display: flex;
    gap: 10px;
}

#user-input {
    flex-grow: 1;
    padding: 10px;
    border: 1px solid #ccc;
    border-radius: 4px;
}

#send-btn {
    padding: 10px 15px;
    background-color: #28a745;
    color: white;
    border: none;
    border-radius: 4px;
    cursor: pointer;
    transition: background-color 0.2s;
}

#send-btn:hover {
    background-color: #218838;
}

#send-btn:disabled,
#user-input:disabled {
    background-color: #ccc;
    cursor: not-allowed;
}

.status {
    text-align: center;
    margin-top: 10px;
    color: #6c757d;
    /* Grey color */
    font-style: italic;
    min-height: 1.2em;
    /* Reserve space */
}

/* Modal styles */
.modal {
    display: none;
    position: fixed;
    z-index: 1000;
    left: 0;
    top: 0;
    width: 100%;
    height: 100%;
    background-color: rgba(0, 0, 0, 0.5);
}

.modal-content {
    background-color: #fefefe;
    margin: 10% auto;
    padding: 20px;
    border-radius: 8px;
    width: 80%;
    max-width: 600px;
    box-shadow: 0 4px 8px rgba(0, 0, 0, 0.2);
}

.feedback-question {
    margin-bottom: 20px;
    position: relative;
}

.skip-btn {
    background-color: #f8f9fa;
    border: 1px solid #dee2e6;
    border-radius: 4px;
    padding: 4px 12px;
    font-size: 0.9em;
    color: #6c757d;
    cursor: pointer;
    transition: all 0.2s ease;
    margin-top: 8px;
}

.skip-btn:hover {
    background-color: #e9ecef;
    color: #495057;
}

.skip-btn:disabled {
    background-color: #e9ecef;
    color: #adb5bd;
    cursor: not-allowed;
}

.likert-scale {
    display: flex;
    justify-content: space-between;
    margin: 10px 0;
}

.likert-scale label {
    display: flex;
    flex-direction: column;
    align-items: center;
    text-align: center;
    font-size: 14px;
}

.modal-buttons {
    display: flex;
    justify-content: flex-end;
    gap: 10px;
    margin-top: 20px;
}

#submit-feedback-btn,
#close-feedback-btn {
    padding: 8px 16px;
    border: none;
    border-radius: 4px;
    cursor: pointer;
}

#submit-feedback-btn {
    background-color: #4CAF50;
    color: white;
}

#close-feedback-btn {
    background-color: #f44336;
    color: white;
}

#feedback-comments {
    width: 100%;
    padding: 8px;
    border: 1px solid #ddd;
    border-radius: 4px;
    resize: vertical;
}

/* Finish button styling */
#finish-btn {
    margin-left: 10px;
    background-color: #ff9800;
    color: white;
    border: none;
    border-radius: 4px;
    padding: 8px 16px;
    cursor: pointer;
}

#finish-btn:hover {
    background-color: #e68a00;
}

#finish-btn:disabled {
    background-color: #ccc;
    cursor: not-allowed;
}

<<<<<<< HEAD
.rating-select {
    padding: 4px 8px;
    border: 1px solid #ccc;
    border-radius: 4px;
    background-color: #fff;
    font-size: 0.9em;
    cursor: pointer;
}

.feedback-submitted {
    margin-top: 8px;
    padding: 8px;
    background-color: #f8f9fa;
    border-radius: 4px;
    font-size: 0.9em;
}

.feedback-rating {
    color: #007bff;
    font-weight: bold;
    margin-bottom: 8px;
}

.feedback-section {
    margin-top: 8px;
}

.feedback-section:first-of-type {
    margin-top: 0;
}

.feedback-label {
    color: #495057;
    font-weight: bold;
    margin-bottom: 4px;
}

.feedback-text {
    color: #666;
    white-space: pre-wrap;
    word-break: break-word;
    padding-left: 8px;
    border-left: 2px solid #dee2e6;
=======
.feedback-input {
    margin-top: 10px;
    display: flex;
    flex-direction: column;
    gap: 8px;
}

.feedback-input label {
    font-size: 0.9em;
    color: #555;
}

.feedback-input textarea {
    width: 100%;
    padding: 8px;
    border: 1px solid #ddd;
    border-radius: 4px;
    resize: vertical;
}

.feedback-input textarea:disabled {
    background-color: #f8f9fa;
    cursor: not-allowed;
}

.skip-feedback-btn,
.skip-replacement-btn {
    background-color: #f8f9fa;
    border: 1px solid #dee2e6;
    border-radius: 4px;
    padding: 4px 12px;
    font-size: 0.9em;
    color: #6c757d;
    cursor: pointer;
    transition: all 0.2s ease;
    align-self: flex-start;
}

.skip-feedback-btn:hover,
.skip-replacement-btn:hover {
    background-color: #e9ecef;
    color: #495057;
}

.skip-feedback-btn:disabled,
.skip-replacement-btn:disabled {
    background-color: #e9ecef;
    color: #adb5bd;
    cursor: not-allowed;
>>>>>>> 9191064d
}<|MERGE_RESOLUTION|>--- conflicted
+++ resolved
@@ -372,7 +372,6 @@
     cursor: not-allowed;
 }
 
-<<<<<<< HEAD
 .rating-select {
     padding: 4px 8px;
     border: 1px solid #ccc;
@@ -416,55 +415,4 @@
     word-break: break-word;
     padding-left: 8px;
     border-left: 2px solid #dee2e6;
-=======
-.feedback-input {
-    margin-top: 10px;
-    display: flex;
-    flex-direction: column;
-    gap: 8px;
-}
-
-.feedback-input label {
-    font-size: 0.9em;
-    color: #555;
-}
-
-.feedback-input textarea {
-    width: 100%;
-    padding: 8px;
-    border: 1px solid #ddd;
-    border-radius: 4px;
-    resize: vertical;
-}
-
-.feedback-input textarea:disabled {
-    background-color: #f8f9fa;
-    cursor: not-allowed;
-}
-
-.skip-feedback-btn,
-.skip-replacement-btn {
-    background-color: #f8f9fa;
-    border: 1px solid #dee2e6;
-    border-radius: 4px;
-    padding: 4px 12px;
-    font-size: 0.9em;
-    color: #6c757d;
-    cursor: pointer;
-    transition: all 0.2s ease;
-    align-self: flex-start;
-}
-
-.skip-feedback-btn:hover,
-.skip-replacement-btn:hover {
-    background-color: #e9ecef;
-    color: #495057;
-}
-
-.skip-feedback-btn:disabled,
-.skip-replacement-btn:disabled {
-    background-color: #e9ecef;
-    color: #adb5bd;
-    cursor: not-allowed;
->>>>>>> 9191064d
 }